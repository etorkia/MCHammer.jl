--- conflicted
+++ resolved
@@ -32,16 +32,12 @@
 HypothesisTests = "0.11.3"
 IterableTables = "1"
 Plots = "1.29"
-<<<<<<< HEAD
-Statistics = "1.8, 1.9"
-=======
-Statistics = "1.0"
->>>>>>> 400632bc
+Statistics = "1"
 StatsAPI = "1.6"
 StatsBase = "0.33, 0.34"
 StatsPlots = "^0.15"
 TimeSeries = "0.20, 0.21,0.22,0.23, 0.24"
-julia = "1.0"
+julia = "1"
 
 [extras]
 Dates = "ade2ca70-3891-5945-98fb-dc099432e06a"
